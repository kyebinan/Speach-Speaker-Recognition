--- conflicted
+++ resolved
@@ -30,95 +30,22 @@
     See also: the concatenating_hmms.pdf document in the lab package
     """
 
-<<<<<<< HEAD
-    # HMM1_dim = hmm1["startprob"].shape[0]
-    # HMM2_dim = hmm2["startprob"].shape[0]
-    # N = HMM1_dim + HMM2_dim - 1
-
-    # # We combine the two matrices but eliminate the non-emiting state between the models
-    # # Ex, PI_1 = 1x4 and PI_2 = 1x4 --> PI_Concat = 1x7
-    # PI_concat = np.zeros(shape= (N))
-    # transmat_concat = np.zeros(shape=(N, N))
-
-    # for col_id in range(N):
-    #   if col_id < HMM1_dim - 1:
-    #     # Just HMM1 values
-    #     PI_concat[col_id] = hmm1["startprob"][col_id]
-    #   else:
-    #     # Last startprob of HMM1  multiplied by startprob of HMM2 for current column
-    #     PI_concat[col_id] = hmm1["startprob"][-1] * hmm2["startprob"][(col_id + 1) % HMM2_dim]
-
-    # for row_id in range(N-1):
-    #   for col_id in range(N):
-    #     if col_id < HMM1_dim - 1 and row_id < HMM1_dim - 1:
-    #       # Just HMM1 values
-    #       transmat_concat[row_id][col_id] = hmm1["transmat"][row_id][col_id]
-    #     elif col_id > HMM1_dim - 1 and row_id < HMM1_dim:
-    #       # last value of HMM1 multiplied by startprob of HMM2 for current column
-    #       transmat_concat[row_id][col_id] = hmm1["transmat"][row_id][-1] * hmm2["startprob"][(col_id + 1) % HMM2_dim]
-    #     else:
-    #       # Just HMM2 values
-    #       transmat_concat[row_id][col_id] = hmm2["transmat"][(row_id+1) % HMM2_dim][(col_id+1)% HMM2_dim]
-
-    # # The final row is filled with zeros except for in the last column where there's a one
-    # transmat_concat[-1][-1] = 1
-
-    # means_concat = np.concatenate((hmm1["means"], hmm2["means"]), axis=0)
-    # covars_concat = np.concatenate((hmm1["covars"], hmm2["covars"]), axis=0)
-
-    # concat_HMM = {"startprob": PI_concat, "transmat": transmat_concat, "means": means_concat, "covars": covars_concat}
-    # return concat_HMM
-
-    # Concatenate means and covariances directly
-    means = np.vstack((hmm1['means'], hmm2['means']))
-    covars = np.vstack((hmm1['covars'], hmm2['covars']))
-
-    # Number of states for each model (including non-emitting final state)
-    M1 = hmm1['startprob'].shape[0]
-    M2 = hmm2['startprob'].shape[0]
-
-    # Initialize the new start probability vector
-    startprob = np.zeros(M1 + M2 - 1)
-    startprob[:M1] = hmm1['startprob'] * hmm1['transmat'][-2, -1]
-
-    # Initialize the new transition matrix
-    transmat = np.zeros((M1 + M2 - 1, M1 + M2 - 1))
-    
-    # Fill the transition matrix for the first model
-    transmat[:M1-1, :M1-1] = hmm1['transmat'][:-1, :-1]
-    transmat[:M1-1, M1-1:M1+M2-2] = np.outer(hmm1['transmat'][:-1, -1], hmm2['startprob'][1:])
-
-    # Fill the transition matrix for the second model
-    transmat[M1-1:M1+M2-2, M1-1:M1+M2-2] = hmm2['transmat'][1:, 1:]
-
-    # Create the output dictionary
-    concatenatedHMM = {
-        'name': hmm1['name'] + '+' + hmm2['name'],
-        'startprob': startprob,
-        'transmat': transmat,
-        'means': means,
-        'covars': covars
-    }
-
-    return concatenatedHMM
-=======
-    HMM1_dim = len(hmm1['startprob']) - 1
-    HMM2_dim = len(hmm2['startprob']) - 1
-    K = HMM1_dim + HMM2_dim
-
-    concat_HMM = {
-        "name": hmm1["name"] + hmm2["name"],
-        "startprob": np.zeros(K+1),
-        "transmat": np.zeros((K+1, K+1)),
-        "means": np.concatenate((hmm1["means"], hmm2["means"]), axis=0),
-        "covars": np.concatenate((hmm1['covars'], hmm2['covars']), axis=0)
-    }
-
-    for i in range(K):
-      if i < HMM1_dim:
-        concat_HMM['startprob'][i] = hmm1['startprob'][i]
+    HMM1_dim = hmm1["startprob"].shape[0]
+    HMM2_dim = hmm2["startprob"].shape[0]
+    N = HMM1_dim + HMM2_dim - 1
+
+    # We combine the two matrices but eliminate the non-emiting state between the models
+    # Ex, PI_1 = 1x4 and PI_2 = 1x4 --> PI_Concat = 1x7
+    PI_concat = np.zeros(shape= (N))
+    transmat_concat = np.zeros(shape=(N, N))
+
+    for col_id in range(N):
+      if col_id < HMM1_dim - 1:
+        # Just HMM1 values
+        PI_concat[col_id] = hmm1["startprob"][col_id]
       else:
-        concat_HMM['startprob'][i] = hmm1['startprob'][-1] * hmm2['startprob'][i -  HMM1_dim]
+        # Last startprob of HMM1  multiplied by startprob of HMM2 for current column
+        PI_concat[col_id] = hmm1["startprob"][-1] * hmm2["startprob"][(col_id + 1) % HMM2_dim]
 
     for i in range(K):
       for j in range(K+1):
@@ -132,7 +59,6 @@
     concat_HMM["transmat"][-1][-1] = 1
 
     return concat_HMM
->>>>>>> 7ba33ff7
 
 # this is already implemented, but based on concat2HMMs() above
 def concatHMMs(hmmmodels, namelist):
